--- conflicted
+++ resolved
@@ -32,12 +32,8 @@
 /// events.
 pub struct TracelogSubscriber {
     provider: EtwProvider,
-<<<<<<< HEAD
-    keyword_mask: AtomicU64,
+    keyword_mask: u64,
     global_fields: EventData,
-=======
-    keyword_mask: u64,
->>>>>>> a547dfc1
 }
 
 impl TracelogSubscriber {
@@ -56,15 +52,11 @@
         provider.register_provider_metadata(provider_metadata.as_slice())?;
         Ok(Self {
             provider,
-<<<<<<< HEAD
-            keyword_mask: AtomicU64::new(!0),
+            keyword_mask: !0_u64,
             global_fields: EventData {
                 metadata: Vec::new(),
                 data: Vec::new(),
             },
-=======
-            keyword_mask: !0_u64,
->>>>>>> a547dfc1
         })
     }
 
@@ -87,7 +79,7 @@
     /// layer. They can be set at the time of layer creation, or by using
     /// [`tracing_subscriber::reload`] to dynamically reconfigure a registered
     /// layer. Note that if the subscriber is registered as the [global
-    /// default](tracing::dispatcher#setting-the-default-subscriber), these
+    /// default](tracing::dispatcher#setting-the-default-subscriber), thesee
     /// fields will be global to the entire process.
     ///
     /// # Example
