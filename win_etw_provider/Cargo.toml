--- conflicted
+++ resolved
@@ -18,14 +18,8 @@
 uuid = {version = "1", optional = true}
 
 [target.'cfg(windows)'.dependencies]
-<<<<<<< HEAD
 windows-core = { version = "0.58.0" }
 windows = { version = "0.58.0", features = ["Win32_Foundation", "Win32_System_Diagnostics_Etw"] }
-
-
-=======
-winapi = { version = "^0.3", features = ["evntprov", "winerror", "evntrace"] }
->>>>>>> b6a07c9f
 
 [dev-dependencies]
 atomic_lazy = { git = "https://github.com/sivadeilra/atomic_lazy" }
